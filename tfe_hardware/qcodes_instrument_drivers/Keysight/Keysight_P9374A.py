--- conflicted
+++ resolved
@@ -267,11 +267,7 @@
         self.add_parameter('num_points',
                            get_cmd=':SENS1:SWE:POIN?',
                            set_cmd=':SENS1:SWE:POIN {}',
-<<<<<<< HEAD
-                           vals=vals.Ints(1, 100001),
-=======
                            vals=vals.Ints(1, 100000),
->>>>>>> b898b290
                            get_parser=int
                            )
         self.add_parameter('ifbw',
